#!/usr/bin/env python3
"""
Change the NVCC args to the correct SM you have and install with the command
> python3 setup.py install
"""

from setuptools import setup
from torch.utils.cpp_extension import BuildExtension, CUDAExtension

CXX_ARGS = ['-std=c++14', '-Ofast']

<<<<<<< HEAD
nvcc_args = [
    '-gencode', 'arch=compute_60,code=sm_60',
=======
NVCC_ARGS = [
    '-gencode', 'arch=compute_61,code=sm_61',
>>>>>>> e9a426ae
    '-ccbin', '/usr/bin/gcc'
]

setup(
    name='correlation_pkg',
    ext_modules=[
<<<<<<< HEAD
        CUDAExtension('correlation_pkg', [
            'correlation_cuda.cpp',
            'correlation_cuda_kernel.cu'
        ], extra_compile_args={'cxx': cxx_args, 'nvcc': nvcc_args, 'cuda-path': ['/usr/local/cuda-10.1']})
=======
        CUDAExtension(
            'correlation_pkg',
            ['correlation_cuda.cpp', 'correlation_cuda_kernel.cu'],
            extra_compile_args={
                'cxx': CXX_ARGS, 'nvcc': NVCC_ARGS,
                'cuda-path': ['/usr/local/cuda-10.2']
                }
        )
>>>>>>> e9a426ae
    ],
    cmdclass={
        'build_ext': BuildExtension
    }
)<|MERGE_RESOLUTION|>--- conflicted
+++ resolved
@@ -9,34 +9,22 @@
 
 CXX_ARGS = ['-std=c++14', '-Ofast']
 
-<<<<<<< HEAD
-nvcc_args = [
+NVCC_ARGS = [
     '-gencode', 'arch=compute_60,code=sm_60',
-=======
-NVCC_ARGS = [
-    '-gencode', 'arch=compute_61,code=sm_61',
->>>>>>> e9a426ae
     '-ccbin', '/usr/bin/gcc'
 ]
 
 setup(
     name='correlation_pkg',
     ext_modules=[
-<<<<<<< HEAD
-        CUDAExtension('correlation_pkg', [
-            'correlation_cuda.cpp',
-            'correlation_cuda_kernel.cu'
-        ], extra_compile_args={'cxx': cxx_args, 'nvcc': nvcc_args, 'cuda-path': ['/usr/local/cuda-10.1']})
-=======
         CUDAExtension(
             'correlation_pkg',
             ['correlation_cuda.cpp', 'correlation_cuda_kernel.cu'],
             extra_compile_args={
                 'cxx': CXX_ARGS, 'nvcc': NVCC_ARGS,
-                'cuda-path': ['/usr/local/cuda-10.2']
+                'cuda-path': ['/usr/local/cuda-10.1']
                 }
         )
->>>>>>> e9a426ae
     ],
     cmdclass={
         'build_ext': BuildExtension
